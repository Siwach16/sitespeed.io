var crawler = require('./crawler/crawler'),
  Analyzer = require('./analyze/analyzer'),
  SiteHTMLRenderer = require('./siteHTMLRenderer'),
  Collector = require('./collector'),
  TestRenderer = require('./tests/testRenderer'),
  path = require('path'),
  async = require('async'),
  fs = require('fs-extra'),
  urlParser = require('url'),
  log = require('winston'),
  EOL = require('os').EOL,
  util = require('./util/util');

function AnalyzeOneSite(config) {
  this.config = config;
  this.analyzer = new Analyzer();
  this.collector = new Collector(config);
  this.htmlRenderer = new SiteHTMLRenderer(config);
  this.testRenderer = new TestRenderer(config);
  this.downloadErrors = {};
  this.analysisErrors = {};
}

AnalyzeOneSite.prototype.run = function(cb) {
  var self = this;

  /**
  This is the main flow of the application and this is what we do:
    1. Fetch the URL:s that will be analyzed, either we crawl a site using
       a start url or we read the URL:s from a file.
    2. Finetune the URL:s = do other thing that's needed, store them to disk etc.
    3. Let the analyser take a go at the URL:s, the analyzer
       got a lot to do, lets check the analyzer.js file
    4. The analyze is finished, lets create output
  **/
  async.waterfall([

    function(cb) {
      self._fetchUrls(cb);
    },
    function(okUrls, errorUrls, cb) {
      util.fineTuneUrls(okUrls, errorUrls, self.config.maxPagesToTest, self.config.run.absResultDir, cb);
    },
    function(urls, downloadErrors, cb) {
      self._analyze(urls, downloadErrors, cb);
    },
    function(downloadErrors, analysisErrors, cb) {
      self.downloadErrors = downloadErrors;
      self.analysisErrors = analysisErrors;
      self._createOutput(cb);
    }
  ], function(err, result) {
    if (err) {
      log.log('error', err);
    }
    return cb(err);
  });
};

AnalyzeOneSite.prototype._fetchUrls = function(callback) {
  // if we have an url configured, start crawling, else read the URL:s
  // from file
  if (this.config.file) {
    this._readUrlsFromFile(callback);
  } else {
    this._crawl(callback);
  }
};

AnalyzeOneSite.prototype._crawl = function(callback) {
  log.log('info', 'Will crawl from start point ' + this.config.url +
    ' with crawl depth ' + this.config.deep);
  crawler.crawl(this.config.url, this.config, function(okUrls, errorUrls) {
    callback(null, okUrls, errorUrls);
  });
};

<<<<<<< HEAD
AnalyzeOneSite.prototype._readUrlsFromFile = function(callback) {
  var urls = this.config.urls;
  // hack to add the first URL in the list in the config
  this.config.urlObject = urlParser.parse(urls[0]);
  callback(null, urls, {});
=======
AnalyzeOneSite.prototype._readUrlsFromFile = function(file, callback) {

  var self = this;

  // absolute or relative ...
  var fullPathToFile = (file.charAt(0) === path.sep) ? file : path.join(process.cwd(),
    path.sep,
    file);

  fs.readFile(fullPathToFile, function(err, data) {
    if (err) {
      return callback(err);
    }
    var urls = data.toString().split(EOL);
    urls = urls.filter(function(l) {
      return l.length > 0;
    });

    // hack to add the first URL in the list in the config
    self.config.urlObject = urlParser.parse(urls[0]);

    callback(null, urls, {});
  });
>>>>>>> bfc9183b
};

AnalyzeOneSite.prototype._analyze = function(urls, downloadErrors, callback) {
  var analysisErrors = {};
  var self = this;
  log.log('info', 'Will analyze ' + urls.length + ' pages');
  this.analyzer.analyze(urls, this.collector, this.config, downloadErrors, analysisErrors, function(err, url,
    pageData) {

    if (err) {
      log.log('error', 'Could not analyze ' + url + ' (' + JSON.stringify(err) +
        ')');
      analysisErrors[url] = err;
      return;
    }

    if (self.config.tap || self.config.junit) {
      self.testRenderer.forEachPage(url, pageData);
    }

    self.htmlRenderer.renderPage(url, pageData, function() {});
  }, callback);
};

AnalyzeOneSite.prototype._getPostTasks = function(result) {
  var self = this;

  // lets read all post tasks
  var postTasks = [];
  var rootPath = path.join(__dirname, 'postTasks', path.sep);
  fs.readdirSync(rootPath).forEach(function(file) {
    postTasks.push(function(cb) {
      require(rootPath + file).task(result, self.config, cb);
    });
  });

  // if we configured our own post task dir, read them
  if (this.config.postTasksDir) {

    var startPath = (this.config.postTasksDir.charAt(0) === path.sep) ? this.config.postTasksDir : path.join(process.cwd(),
      path.sep,
      this.config.postTasksDir);

    log.log('info', 'Reading post tasks from directory ' + startPath);
    fs.readdirSync(startPath).forEach(function(file) {
      postTasks.push(function(cb) {
        require(fs.realpathSync(startPath + path.sep + file)).task(result, self.config, cb);
      });
    });
  }

  // we add the test runner on the side
  postTasks.push(function(cb) {
    if (self.config.tap ||  self.config.junit) {
      self.testRenderer.render(cb);
    } else {
      cb();
    }
  });

  return postTasks;
};

AnalyzeOneSite.prototype._createOutput = function(callBack) {

  var self = this;

  log.log('info', 'Done analyzing urls');

  // fetch all the data we need, and then generate the output
  var aggregates = this.collector.createAggregates();
  var collections = this.collector.createCollections();
  // make the aggregates availible for getting when testing multiple sites
  this.aggregates = aggregates;

  var result = {
    date: this.config.run.date,
    config: this.config,
    numberOfAnalyzedPages: this.htmlRenderer.numberOfAnalyzedPages,
    aggregates: aggregates,
    downloadErrors: this.downloadErrors,
    analysisErrors: this.analysisErrors,
    ruleDictionary: this.htmlRenderer.ruleDictionary
  };

  // add all collections to the result
  Object.keys(collections).forEach(function(key) {
    result[key] = collections[key];
  });

  // remove pages that couldn't be fetched using YSlow
  if (this.config.runYslow) {
    result.pages = result.pages.filter(function(page) {
      return (page.score !== undefined);
    });
  }

  // get the post task, all the tasks that
  // will do something with the result
  var postTasks = this._getPostTasks(result);

  /* We got a lot of things to do, lets generate all results
  in parallel and then let us know when we are finished
  */
  async.parallel(postTasks,
    function(err, results) {

      // clear the collector for the next run
      self.collector.clear();

      if (!err) {
        log.log('info', 'Wrote results to ' + self.config.run.absResultDir);
      } else {
        log.log('error', 'Couldn\'t create output:' + err);
      }
      // yes we are finished!
      callBack();
    });
};

module.exports = AnalyzeOneSite;<|MERGE_RESOLUTION|>--- conflicted
+++ resolved
@@ -75,37 +75,11 @@
   });
 };
 
-<<<<<<< HEAD
 AnalyzeOneSite.prototype._readUrlsFromFile = function(callback) {
   var urls = this.config.urls;
   // hack to add the first URL in the list in the config
   this.config.urlObject = urlParser.parse(urls[0]);
   callback(null, urls, {});
-=======
-AnalyzeOneSite.prototype._readUrlsFromFile = function(file, callback) {
-
-  var self = this;
-
-  // absolute or relative ...
-  var fullPathToFile = (file.charAt(0) === path.sep) ? file : path.join(process.cwd(),
-    path.sep,
-    file);
-
-  fs.readFile(fullPathToFile, function(err, data) {
-    if (err) {
-      return callback(err);
-    }
-    var urls = data.toString().split(EOL);
-    urls = urls.filter(function(l) {
-      return l.length > 0;
-    });
-
-    // hack to add the first URL in the list in the config
-    self.config.urlObject = urlParser.parse(urls[0]);
-
-    callback(null, urls, {});
-  });
->>>>>>> bfc9183b
 };
 
 AnalyzeOneSite.prototype._analyze = function(urls, downloadErrors, callback) {
