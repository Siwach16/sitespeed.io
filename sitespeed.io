--- conflicted
+++ resolved
@@ -414,20 +414,6 @@
 echo "Will analyze ${#URLS[@]} pages" 
 
 # Setup start parameters, 0 jobs are running and the first file name
-<<<<<<< HEAD
-JOBS=0
-PAGEFILENAME=1
-RUNS=0
-
-for page in "${result[@]}"
-
-do analyze "$page" $PAGEFILENAME &
-    PAGEFILENAME=$[$PAGEFILENAME+1]
-    JOBS=$[$JOBS+1]
-    RUNS=$[$RUNS+1]
-    if [ $(($RUNS%20)) == 0 ]; then
-      echo "Analyzed $RUNS pages out of ${#result[@]}"
-=======
 local jobs=0
 local runs=0
 
@@ -438,7 +424,6 @@
     local runs=$[$runs+1]
     if [ $(($runs%20)) == 0 ]; then
       echo "Analyzed $runs pages out of ${#URLS[@]}"
->>>>>>> 61e40981
     fi
     if [ "$jobs" -ge "$MAX_PROCESSES" ]
 	   then
