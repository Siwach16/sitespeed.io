--- conflicted
+++ resolved
@@ -75,14 +75,9 @@
 	   #if ($results.getChild("g").getChild("spof").getChild("score").getValue() != 100)
 	       #set ($totalSpofPages = $math.add($totalSpofPages, 1))
            $statsSpof.addValue($math.toInteger($results.getChild("g").getChild("spof").getChild("components").getChildren("item").size()))
-<<<<<<< HEAD
        #else
         $statsSpof.addValue(0)    
-=======
-        #else
-            $statsSpof.addValue(0)    
->>>>>>> c41a5e54
-	   #end       
+       #end       
     #end
 
 
