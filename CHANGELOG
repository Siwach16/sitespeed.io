--- conflicted
+++ resolved
@@ -4,12 +4,9 @@
 ------------------------
 * Bug fix: TTFB on detailed page said ms but the value is s
 * Bug fix: Yslow didn't honour max-age before expires (following 1.1 spec), now fixed
-<<<<<<< HEAD
 * Bug fix: Yslow couldn't fetch headers/weight for @import relative css, fixed
-* Bug fix: Yslow now fetch assets, not fetched by PhantomJS
-=======
 * Bug fix: Yslow didn't fetch all assets, because of PhantomJS
->>>>>>> 66cd6e01
+
 
 version 1.8
 ------------------------
