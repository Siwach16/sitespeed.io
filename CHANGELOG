--- conflicted
+++ resolved
@@ -1,6 +1,5 @@
 CHANGELOG sitespeed.io
 
-<<<<<<< HEAD
 version 2.4-wip
 ------------------------
 * If Chrome is used, display firstPaintTime in the summary as default #307
@@ -10,11 +9,11 @@
 * Show red/yellow/green for cacheTime on the summary page #312 and for JS & CSS size
 * Added short description on each rule on the summary page (hover to see it) #161
 * Bug fix: the rule "Avoid DNS lookups when a page has few requests" was broken, couldn't tell if JS was loaded async or not #328
-=======
+
+
 version 2.3.1
 ------------------------
 * Bug fix: Fixed bug When api.exip.org is down (sitespeed stops to work)
->>>>>>> 3e23235a
 
 version 2.3
 ------------------------
