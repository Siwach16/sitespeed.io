--- conflicted
+++ resolved
@@ -781,12 +781,7 @@
   do
     local imagefilename=$(get_filename $url $runs)
     echo "Creating screenshot for $url $REPORT_IMAGE_PAGES_DIR/$imagefilename.png "
-<<<<<<< HEAD
-    phantomjs --ignore-ssl-errors=yes $PROXY_PHANTOMJS $DEPENDENCIES_DIR/screenshot.js "$url" "$REPORT_IMAGE_PAGES_DIR/$imagefilename.png" $width $height "$USER_AGENT" true $BASIC_AUTH_USER_PASSWORD > /dev/null 2>&1
-=======
-    phantomjs --ssl-protocol=any --ignore-ssl-errors=yes $PROXY_PHANTOMJS $DEPENDENCIES_DIR/screenshot.js "$url" "$REPORT_IMAGE_PAGES_DIR/$imagefilename.png" $width $height "$USER_AGENT" true  > /dev/null 2>&1
->>>>>>> 217ee161
-
+    phantomjs --ssl-protocol=any --ignore-ssl-errors=yes $PROXY_PHANTOMJS $DEPENDENCIES_DIR/screenshot.js "$url" "$REPORT_IMAGE_PAGES_DIR/$imagefilename.png" $width $height "$USER_AGENT" true $BASIC_AUTH_USER_PASSWORD > /dev/null 2>&1
     if [ "$PNGCRUSH_EXIST" = "true" ]
       then
         pngcrush -q $REPORT_IMAGE_PAGES_DIR/$imagefilename.png $REPORT_IMAGE_PAGES_DIR/$imagefilename-c.png
@@ -861,13 +856,8 @@
     local pagefilename=$(get_filename $1 $2)
 
     echo "Analyzing $url"
-<<<<<<< HEAD
     ## Removing HAR functionality from phantomjs, will be included in browsertime -n "$REPORT_DATA_HAR_DIR/$pagefilename.har"
-    phantomjs --ignore-ssl-errors=yes $PROXY_PHANTOMJS $YSLOW_FILE -d -r $RULESET $BASIC_AUTH_PHANTOMJS -f xml $CDN --ua "$USER_AGENT_YSLOW" $VIEWPORT_YSLOW "$url"  >"$REPORT_DATA_PAGES_DIR/$pagefilename.xml"  2>> $REPORT_DATA_DIR/phantomjs.error.log || echo "PhantomJS could not handle $url , check the error log:  $REPORT_DATA_DIR/phantomjs.error.log"
-=======
-    phantomjs --ssl-protocol=any --ignore-ssl-errors=yes $PROXY_PHANTOMJS $YSLOW_FILE -d -r $RULESET -f xml --ua "$USER_AGENT_YSLOW" $VIEWPORT_YSLOW -n "$REPORT_DATA_HAR_DIR/$pagefilename.har" "$url"  >"$REPORT_DATA_PAGES_DIR/$pagefilename.xml"  2>> $REPORT_DATA_DIR/phantomjs.error.log || echo "PhantomJS could not handle $url , check the error log:  $REPORT_DATA_DIR/phantomjs.error.log"
->>>>>>> 217ee161
-
+    phantomjs --ssl-protocol=any --ignore-ssl-errors=yes $PROXY_PHANTOMJS $YSLOW_FILE -d -r $RULESET $BASIC_AUTH_PHANTOMJS -f xml $CDN --ua "$USER_AGENT_YSLOW" $VIEWPORT_YSLOW "$url"  >"$REPORT_DATA_PAGES_DIR/$pagefilename.xml"  2>> $REPORT_DATA_DIR/phantomjs.error.log || echo "PhantomJS could not handle $url , check the error log:  $REPORT_DATA_DIR/phantomjs.error.log"
     local s=$(du -k "$REPORT_DATA_PAGES_DIR/$pagefilename.xml" | cut -f1)
     # Check that the size is bigger than 0
     if [ $s -lt 10 ]
